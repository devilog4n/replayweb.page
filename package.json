{
  "name": "replaywebpage",
  "productName": "ReplayWeb.page",
<<<<<<< HEAD
  "version": "2.0.0-beta.0",
=======
  "version": "1.8.17",
>>>>>>> 963349f3
  "description": "Serverless Web Archive Replay",
  "repository": "https://github.com/webrecorder/replayweb.page",
  "homepage": "https://replayweb.page/",
  "author": "Webrecorder Software",
  "license": "AGPL-3.0-or-later",
  "main": "ui.js",
  "types": "dist/types/index.d.ts",
  "dependencies": {
    "@fortawesome/fontawesome-free": "^5.15.4",
<<<<<<< HEAD
    "@shoelace-style/shoelace": "^2.8.0",
    "@webrecorder/wabac": "^2.17.1",
=======
    "@webrecorder/wabac": "^2.17.3",
>>>>>>> 963349f3
    "bulma": "^0.9.3",
    "electron-log": "^4.4.1",
    "electron-updater": "^5.3.0",
    "fetch-ndjson": "^1.1.6",
    "flexsearch": "^0.7.31",
    "keyword-mark-element": "^0.2.0",
    "lit": "^2.8.0",
    "marked": "^4.0.10",
    "mime-types": "^2.1.32",
    "minimist": "^1.2.5",
    "node-fetch": "^3.3.0",
    "pretty-bytes": "^5.6.0",
    "process": "^0.11.10",
    "register-service-worker": "^1.7.2",
    "split.js": "^1.6.4",
    "stream-browserify": "^3.0.0",
    "tsconfig-paths-webpack-plugin": "^4.1.0"
  },
  "devDependencies": {
    "@playwright/test": "^1.38.1",
    "@types/flexsearch": "^0.7.3",
    "@typescript-eslint/eslint-plugin": "^6.12.0",
    "@typescript-eslint/parser": "^6.12.0",
    "copy-webpack-plugin": "^9.0.1",
    "css-loader": "^6.2.0",
    "electron": "^29.2.0",
    "electron-builder": "^24.13.3",
    "electron-notarize": "^1.2.2",
    "eslint": "^8.54.0",
    "eslint-config-prettier": "^9.0.0",
    "eslint-plugin-lit": "^1.10.1",
    "eslint-plugin-wc": "^1.3.2",
    "http-server": "^13.0.2",
    "husky": "^8.0.0",
    "lint-staged": "^14.0.0",
    "mini-css-extract-plugin": "^2.3.0",
    "playwright": "^1.38.1",
    "prettier": "^3.0.1",
    "raw-loader": "^4.0.2",
    "sass-embedded": "^1.70.0",
    "sass-loader": "^13.3.2",
    "style-loader": "^3.2.1",
    "svg-inline-loader": "^0.8.2",
    "ts-lit-plugin": "^2.0.0-pre.1",
    "ts-loader": "^9.4.4",
    "typescript": "^5.2.2",
    "webpack": "^5.75.0",
    "webpack-cli": "^5.0.1",
    "webpack-dev-server": "^4.11.1",
    "webpack-merge": "^5.10.0"
  },
  "files": [
    "/assets",
    "/dist",
    "/src",
    "/ruffle",
    "sw.js",
    "ui.js",
    "index.html"
  ],
  "scripts": {
    "build": "webpack --mode production && cp dist/ui.js site/ui.js",
    "build-dev": "webpack --mode development && cp dist/ui.js site/ui.js",
    "build-docs": "yarn run build && cd mkdocs && mkdocs build",
    "start-prod": "cd site && http-server -p 9990 --cors",
    "start-dev": "webpack serve --mode development",
    "start-docs": "yarn run build-dev && cd mkdocs && mkdocs serve",
    "start-electron": "NODE_ENV=development electron ./dist/electron.js $1",
    "test-start-embed": "cd tests/embed; http-server -p 8020",
    "test-start-sandbox": "cd tests/embed/sandbox; http-server -p 8030",
    "pack": "CSC_IDENTITY_AUTO_DISCOVERY=false electron-builder --publish never",
    "pack-signed": "electron-builder",
    "dist": "yarn run build && yarn run pack",
    "dist-dev": "yarn run build-dev && yarn run pack",
    "release": "yarn run build && electron-builder",
    "lint": "eslint ./",
    "format": "prettier --write ./",
    "prepare": "husky install; node scripts/build-if-not-git-repo.js"
  },
  "build": {
    "afterSign": "build/notarize.js",
    "productName": "ReplayWeb.page",
    "asar": true,
    "appId": "net.webrecorder.replaywebpage",
    "artifactName": "${productName}-${version}.${ext}",
    "extraMetadata": {
      "main": "dist/electron.js"
    },
    "files": [
      "!**/node_modules/**/*",
      "dist/*.js",
      "dist/prebuilds/${platform}-${arch}/*",
      "dist/build/*",
      "ui.js",
      "sw.js",
      "*.html",
      "ruffle",
      "webmanifest.json",
      {
        "from": "_site/assets",
        "to": "assets"
      }
    ],
    "dmg": {
      "title": "ReplayWeb.page"
    },
    "mac": {
      "category": "public.app-category.utilities",
      "target": [
        {
          "target": "dmg",
          "arch": "universal"
        },
        {
          "target": "zip",
          "arch": "universal"
        }
      ],
      "notarize": false,
      "hardenedRuntime": true,
      "gatekeeperAssess": false,
      "entitlements": "build/entitlements.mac.plist",
      "entitlementsInherit": "build/entitlements.mac.plist",
      "electronLanguages": [
        "en"
      ],
      "extraResources": [
        "plugins-mac"
      ],
      "singleArchFiles": "{dist/prebuilds,dist/prebuilds/**}"
    },
    "linux": {
      "category": "Archiving;Utility;",
      "target": [
        "AppImage"
      ],
      "extraResources": [
        "plugins-linux"
      ]
    },
    "win": {
      "target": "nsis",
      "extraResources": [
        "plugins-win"
      ]
    },
    "directories": {
      "buildResources": "build",
      "output": "dist"
    },
    "fileAssociations": [
      {
        "ext": "warc",
        "name": "WARC File",
        "description": "WARC File",
        "role": "Viewer"
      },
      {
        "ext": "warc.gz",
        "name": "WARC File",
        "description": "WARC File",
        "role": "Viewer"
      },
      {
        "ext": "har",
        "name": "HAR File",
        "description": "HAR File",
        "role": "Viewer"
      },
      {
        "ext": "wacz",
        "name": "WACZ File",
        "description": "Web Archive Collection Zipped (WACZ)",
        "role": "Viewer"
      }
    ]
  },
  "lint-staged": {
    "*.ts": "prettier --write"
  },
  "prettier": {
    "trailingComma": "all"
  }
}<|MERGE_RESOLUTION|>--- conflicted
+++ resolved
@@ -1,11 +1,7 @@
 {
   "name": "replaywebpage",
   "productName": "ReplayWeb.page",
-<<<<<<< HEAD
-  "version": "2.0.0-beta.0",
-=======
-  "version": "1.8.17",
->>>>>>> 963349f3
+  "version": "2.0.0-beta.1",
   "description": "Serverless Web Archive Replay",
   "repository": "https://github.com/webrecorder/replayweb.page",
   "homepage": "https://replayweb.page/",
@@ -15,12 +11,8 @@
   "types": "dist/types/index.d.ts",
   "dependencies": {
     "@fortawesome/fontawesome-free": "^5.15.4",
-<<<<<<< HEAD
     "@shoelace-style/shoelace": "^2.8.0",
-    "@webrecorder/wabac": "^2.17.1",
-=======
     "@webrecorder/wabac": "^2.17.3",
->>>>>>> 963349f3
     "bulma": "^0.9.3",
     "electron-log": "^4.4.1",
     "electron-updater": "^5.3.0",
