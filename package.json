--- conflicted
+++ resolved
@@ -1,11 +1,7 @@
 {
   "name": "replaywebpage",
   "productName": "ReplayWeb.page",
-<<<<<<< HEAD
   "version": "2.0.0-beta",
-=======
-  "version": "1.8.15",
->>>>>>> 01a8c12f
   "description": "Serverless Web Archive Replay",
   "repository": "https://github.com/webrecorder/replayweb.page",
   "homepage": "https://replayweb.page/",
@@ -15,12 +11,8 @@
   "types": "dist/types/index.d.ts",
   "dependencies": {
     "@fortawesome/fontawesome-free": "^5.15.4",
-<<<<<<< HEAD
     "@shoelace-style/shoelace": "^2.8.0",
-    "@webrecorder/wabac": "^2.16.13",
-=======
     "@webrecorder/wabac": "^2.17.1",
->>>>>>> 01a8c12f
     "bulma": "^0.9.3",
     "electron-log": "^4.4.1",
     "electron-updater": "^5.3.0",
@@ -45,22 +37,13 @@
     "@typescript-eslint/parser": "^6.12.0",
     "copy-webpack-plugin": "^9.0.1",
     "css-loader": "^6.2.0",
-<<<<<<< HEAD
-    "electron": "^25.1.1",
-    "electron-builder": "^23.0.3",
-    "electron-notarize": "^1.1.1",
-    "eslint": "^8.54.0",
-    "eslint-config-prettier": "^8.3.0",
-    "eslint-plugin-lit": "^1.10.1",
-    "eslint-plugin-wc": "^1.3.2",
-=======
     "electron": "^29.0.1",
     "electron-builder": "^24.13.3",
     "electron-notarize": "^1.2.2",
-    "eslint": "^8.23.1",
+    "eslint": "^8.54.0",
     "eslint-config-prettier": "^9.0.0",
-    "eslint-plugin-lit": "^1.9.1",
->>>>>>> 01a8c12f
+    "eslint-plugin-lit": "^1.10.1",
+    "eslint-plugin-wc": "^1.3.2",
     "http-server": "^13.0.2",
     "husky": "^8.0.0",
     "lint-staged": "^14.0.0",
